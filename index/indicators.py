"""Create individual indicator DataFrames"""

import pandas as pd

from index.common import get_latest, add_share_of_population
from index.config import DEBT_SERVICE_IDS
from index.data_io.economist_fs import EconomistIndex
from index.data_io.ids_data import IDSData
from index.data_io.imf_weo import WEOdata
from index.data_io.wb_data import wb_reserves, wb_wasting
from index.data_io.wfp_food_sec import (
    read_hunger_data,
    read_nutrition_data,
    create_wfp_database,
)
from index.data_io.wfp_inflation import read_inflation_data, refresh_inflation_data


# --------------------------------------------------------------------------------------
#                            Dimension 1
# --------------------------------------------------------------------------------------


def get_insufficient_food(refresh: bool = False) -> pd.DataFrame:
    """Latest insufficient food data, as share of population"""

    # If refresh, refresh the hunger and nutrition databases
    if refresh:
        create_wfp_database()

    # Read the database, get the latest values, and transform to share of population
    return (
        read_hunger_data()
        .loc[lambda d: d.date.dt.month <= 5]
        .pipe(get_latest, by=["iso_code"])
        .reset_index()
        .filter(["iso_code", "date", "value"], axis=1)
        .pipe(add_share_of_population, target_col="value")
    )


def get_inflation(refresh: bool = False, data_type: str = "headline") -> pd.DataFrame:
    """Latest headline inflation data from WFP. 'headline' or 'food'"""

    if refresh:
        refresh_inflation_data()

    if data_type == "headline":
        data_type = "Inflation Rate"
    elif data_type == "food":
        data_type = "Food Inflation"
    else:
        raise ValueError("Data type must be 'headline' or 'food'")

    return (
        read_inflation_data()
<<<<<<< HEAD
        .astype({"date": "datetime64[ns]"})
=======
        .astype({"date": "datetime64"})
>>>>>>> e3423cec
        .loc[lambda d: d.indicator == data_type]
        .loc[lambda d: d.date.dt.year >= 2020]
        .pipe(get_latest, by="iso_code")
        .reset_index()
        .filter(["iso_code", "date", "value"], axis=1)
    )


# --------------------------------------------------------------------------------------
#                            Dimension 2
# --------------------------------------------------------------------------------------


def get_economist_index(refresh: bool = False) -> pd.DataFrame:
    """Get data from the Economist Index"""

    # Create an EconomistIndex object. Refresh the data if necessary
    econ = EconomistIndex(refresh=refresh)

    # Return just the overall index data
    return (
        econ.get_overall_data()
        .filter(["iso_code", "score"], axis=1)
        .assign(date=pd.to_datetime("2021-01-01"))
        .rename({"score": "value"}, axis=1)
    )


def get_wasting(refresh: bool = False) -> pd.DataFrame:
    """Get wasting data from WFP"""

    # Refresh the data if necessary
    if refresh:
        create_wfp_database()

    # Get the WB WDI version of the indicator
    wb_ = (
        wb_wasting(refresh=refresh)
        .pipe(get_latest, by="iso_code")
        .filter(["iso_code", "value"], axis=1)
    )

    # Get the scrapped version of the indicator
    wfp_ = (
        read_nutrition_data()
        .loc[lambda d: d.indicator == "wasting"]
        .filter(["iso_code", "value"], axis=1)
    )

    # Keep only the WB data that is missing from the WFP data
    wb_ = wb_.loc[lambda d: ~d.iso_code.isin(wfp_.loc[wfp_.value.notna()].iso_code)]

    return pd.concat([wfp_, wb_], ignore_index=True).dropna().reset_index(drop=True)


# --------------------------------------------------------------------------------------
#                            Dimension 3
# --------------------------------------------------------------------------------------


def get_fiscal_reserves(refresh: bool = False) -> pd.DataFrame:
    """Get the fiscal reserves minus gold data"""

    return (
        wb_reserves(refresh=refresh)
        .pipe(get_latest, by="iso_code")
        .filter(["iso_code", "date", "value"], axis=1)
        .pipe(add_share_of_population, target_col="value")
        .assign(value=lambda d: d.value / 100)
    )


def get_service_spending_ratio(year: int) -> pd.DataFrame:
    """Get the service/spending ratio for a given year"""

    # Create and IDS data object for debt service
    ids_data = IDSData(
        indicators=DEBT_SERVICE_IDS,
        countries="all",
        start_year=year,
        end_year=year,
        source=6,
        save_as=f"ids_service_{year}-{year}.csv",
    )

    # Get the debt service data, for 'World' counterpart area
    service = ids_data.get_clean_data(detail=False)

    # Calculate total service (i.e. not by creditor type)
    service = service.groupby(["iso_code", "year"], as_index=False).sum()

    # ---spending----

    # Create WEOData object
    weo_data = WEOdata()

    # Get the implied exchange dates from WEO
    exchange = weo_data.get_exchange()

    # Get and clean the spending data (from LCU billion to USD)
    spending = (
        weo_data.get_general_gov_expenditure()
        .loc[lambda d: d.year.dt.year <= year]
        .pipe(get_latest, by=["iso_code"], date_col="year")
        .assign(value=lambda d: d.value * 1e9)  # from billions to units
        .merge(exchange, on=["iso_code", "year"], how="left")
        .assign(value=lambda d: d.value * d.xe)  # in USD
        .drop(columns=["xe", "indicator", "year"])
    )

    # Combine the datasets and calculate the ratio
    return (
        service.merge(
            spending, on=["iso_code"], how="left", suffixes=("_service", "_spending")
        )
        .assign(ratio=lambda d: round(100 * d.value_service / d.value_spending, 2))
        .filter(["iso_code", "year", "ratio"], axis=1)
        .rename({"ratio": "value", "year": "date"}, axis=1)
    )<|MERGE_RESOLUTION|>--- conflicted
+++ resolved
@@ -54,11 +54,7 @@
 
     return (
         read_inflation_data()
-<<<<<<< HEAD
-        .astype({"date": "datetime64[ns]"})
-=======
         .astype({"date": "datetime64"})
->>>>>>> e3423cec
         .loc[lambda d: d.indicator == data_type]
         .loc[lambda d: d.date.dt.year >= 2020]
         .pipe(get_latest, by="iso_code")
